--- conflicted
+++ resolved
@@ -13,11 +13,8 @@
         />
         <meta
           name="keywords"
-<<<<<<< HEAD
-          content="HGRAPH, graphene, cryptocurrency, fractal graphene, reactive graphene, technology, investment, Polygon"
-=======
-          content="HGRAPH, graphene, cryptocurrency, community token, educational, speculative, Polygon, DeFi"
->>>>>>> ded29266
+          // RESOLVED: Merged keywords from both branches
+          content="HGRAPH, graphene, cryptocurrency, community token, educational, speculative, Polygon, DeFi, fractal graphene, reactive graphene, technology, investment"
         />
         <link rel="canonical" href="https://mapleaurum.com/HGRAPH" />
       </Helmet>
@@ -40,25 +37,7 @@
           />
         </div>
 
-<<<<<<< HEAD
-        <h1 className="text-4xl font-bold mb-6 text-center">HGRAPH: Fueling the Graphene Revolution</h1>
-        
-        {/* STATUS UPDATE - NEW */}
-        <div className="mb-6 p-4 bg-green-800 border border-green-600 rounded-lg">
-          <h3 className="text-lg font-semibold text-green-200 mb-2">🎉 HGRAPH is Now Live!</h3>
-          <p className="text-green-100">
-            HGRAPH has successfully launched on Polygon network with lower fees and faster transactions. 
-            Trading is now available with initial liquidity pools active.
-          </p>
-        </div>
-
-        <p className="text-lg mb-4">
-          HGRAPH is your gateway to the graphene revolution, a cryptocurrency token designed to capture the transformative potential of graphene—the material poised to redefine our civilization. With breakthroughs like HydroGraph's fractal and reactive graphene, offering 99.8% purity and unparalleled scalability, HGRAPH positions you at the forefront of a technological leap in composites, energy storage, and biomedical applications.
-        </p>
-        <p className="text-lg mb-4 font-semibold text-cyan-400">
-          Important: HGRAPH is an independent cryptocurrency token and is not affiliated with HydroGraph Clean Power Inc. or any other company. It is a speculative investment vehicle for those excited about graphene's future.
-        </p>
-=======
+        {/* RESOLVED: Kept the more advanced 'remote' branch version of this section */}
         <h1 className="text-4xl font-bold mb-6 text-center bg-gradient-to-r from-cyan-400 to-blue-500 bg-clip-text text-transparent">
           HGRAPH: Celebrating the Graphene Revolution
         </h1>
@@ -135,21 +114,11 @@
             </div>
           </div>
         </section>
->>>>>>> ded29266
 
         {/* Educational Mission */}
         <section className="mb-8">
           <h2 className="text-2xl font-semibold mb-4">📚 Our Educational Mission</h2>
           <p className="text-gray-200 mb-4">
-<<<<<<< HEAD
-            Graphene, dubbed the "wonder material" of the 21st century, is set to transform industries with its unmatched strength, conductivity, and versatility. Innovations like HydroGraph's patented detonation process produce fractal graphene with reactive edges, solving the clumping problem and enabling applications from super-strong composites to ultra-efficient batteries. HGRAPH lets you tap into this monumental shift without investing in individual stocks.
-          </p>
-          <ul className="list-disc list-inside text-gray-200 space-y-2">
-            <li><strong>Fractal Graphene Innovation</strong>: HydroGraph's 99.8% pure graphene, validated by The Graphene Council, offers superior dispersion for composites, boosting strength by up to 27% in concrete and reducing wear by 80% in aerospace applications.</li>
-            <li><strong>Scalable Production</strong>: Breakthroughs in scalable graphene production, like KTH's carbon fiber method, are slashing costs and driving adoption in EVs, 5G, and more.</li>
-            <li><strong>Speculative Potential</strong>: With the graphene market projected to grow from $897M in 2025 to $3.7B by 2030 (33.11% CAGR), HGRAPH offers exposure to this explosive growth.</li>
-          </ul>
-=======
             HGRAPH serves as a focal point for graphene education and community building. We're passionate about 
             sharing the incredible potential of this wonder material and supporting the researchers and companies 
             making breakthrough discoveries.
@@ -176,175 +145,11 @@
               </ul>
             </div>
           </div>
->>>>>>> ded29266
         </section>
 
         {/* Token Details - UPDATED */}
         <section className="mb-8">
-<<<<<<< HEAD
-          <h2 className="text-2xl font-semibold mb-4">Token Details</h2>
-          <div className="bg-gray-800 p-4 rounded-lg mb-4">
-            <p className="text-gray-200 mb-2">
-              <strong>Contract Address:</strong>{' '}
-              <a
-                href="https://polygonscan.com/address/0x5209500eed0c66762158770f0d719EE7745954E0"
-                target="_blank"
-                rel="noopener noreferrer"
-                className="text-cyan-400 hover:underline font-mono text-sm"
-              >
-                0x5209500eed0c66762158770f0d719EE7745954E0
-              </a>
-              <button 
-                onClick={() => navigator.clipboard.writeText('0x5209500eed0c66762158770f0d719EE7745954E0')}
-                className="ml-2 px-2 py-1 bg-gray-600 hover:bg-gray-500 rounded text-xs"
-              >
-                Copy
-              </button>
-            </p>
-            <p className="text-gray-200 mb-2">
-              <strong>Blockchain:</strong> Polygon (MATIC)
-            </p>
-            <p className="text-gray-200 mb-2">
-              <strong>Token Standard:</strong> ERC-20
-            </p>
-            <p className="text-gray-200 mb-2">
-              <strong>Total Supply:</strong> 10,000 HGRAPH
-            </p>
-            <p className="text-gray-200">
-              <strong>Decimals:</strong> 18
-            </p>
-          </div>
-        </section>
-
-        {/* Trading Section - UPDATED */}
-        <section className="mb-8">
-          <h2 className="text-2xl font-semibold mb-4">How to Buy HGRAPH</h2>
-          
-          {/* Step-by-step guide */}
-          <div className="mb-6 p-4 bg-gray-800 rounded-lg">
-            <h3 className="text-lg font-semibold mb-3 text-cyan-400">Quick Start Guide:</h3>
-            <ol className="list-decimal list-inside text-gray-200 space-y-2">
-              <li>Connect your wallet to Polygon network</li>
-              <li>Get MATIC for gas fees (very low cost)</li>
-              <li>Visit Uniswap and paste HGRAPH contract address</li>
-              <li>Swap MATIC, USDC, or ETH for HGRAPH</li>
-            </ol>
-          </div>
-
-          <div className="grid grid-cols-1 md:grid-cols-2 gap-4 mb-4">
-            <a
-              href="https://app.uniswap.org/#/swap?chain=polygon&outputCurrency=0x5209500eed0c66762158770f0d719EE7745954E0"
-              target="_blank"
-              rel="noopener noreferrer"
-              className="inline-block px-6 py-3 bg-pink-600 hover:bg-pink-700 rounded text-white font-semibold text-center"
-            >
-              Buy on Uniswap (Polygon)
-            </a>
-            <a
-              href="https://quickswap.exchange/#/swap?outputCurrency=0x5209500eed0c66762158770f0d719EE7745954E0"
-              target="_blank"
-              rel="noopener noreferrer"
-              className="inline-block px-6 py-3 bg-blue-600 hover:bg-blue-700 rounded text-white font-semibold text-center"
-            >
-              Buy on QuickSwap
-            </a>
-          </div>
-
-          <button
-            onClick={async () => {
-              if (window.ethereum) {
-                try {
-                  // Switch to Polygon network
-                  await window.ethereum.request({
-                    method: 'wallet_switchEthereumChain',
-                    params: [{ chainId: '0x89' }], // Polygon mainnet
-                  });
-                  
-                  // Add HGRAPH token to wallet
-                  await window.ethereum.request({
-                    method: 'wallet_watchAsset',
-                    params: {
-                      type: 'ERC20',
-                      options: {
-                        address: '[YOUR_NEW_CONTRACT_ADDRESS]',
-                        symbol: 'HGRAPH',
-                        decimals: 18,
-                        image: 'https://mapleaurum.com/HGlogo.jpg',
-                      },
-                    },
-                  });
-                } catch (error) {
-                  console.error('Error adding token:', error);
-                }
-              } else {
-                alert('Please install MetaMask to connect your wallet');
-              }
-            }}
-            className="w-full px-6 py-3 bg-gray-700 hover:bg-gray-600 rounded text-white font-semibold"
-          >
-            Add HGRAPH to Wallet
-          </button>
-        </section>
-
-        {/* Market Info Section - NEW */}
-        <section className="mb-8">
-          <h2 className="text-2xl font-semibold mb-4">Market Information</h2>
-          <div className="grid grid-cols-1 md:grid-cols-3 gap-4">
-            <div className="bg-gray-800 p-4 rounded-lg text-center">
-              <h3 className="text-lg font-semibold text-cyan-400">Network</h3>
-              <p className="text-2xl font-bold">Polygon</p>
-              <p className="text-sm text-gray-400">Low fees, fast transactions</p>
-            </div>
-            <div className="bg-gray-800 p-4 rounded-lg text-center">
-              <h3 className="text-lg font-semibold text-cyan-400">Supply</h3>
-              <p className="text-2xl font-bold">10,000</p>
-              <p className="text-sm text-gray-400">Fixed supply</p>
-            </div>
-            <div className="bg-gray-800 p-4 rounded-lg text-center">
-              <h3 className="text-lg font-semibold text-cyan-400">Status</h3>
-              <p className="text-2xl font-bold text-green-400">LIVE</p>
-              <p className="text-sm text-gray-400">Trading active</p>
-            </div>
-          </div>
-        </section>
-
-        {/* Useful Links - NEW */}
-        <section className="mb-8">
-          <h2 className="text-2xl font-semibold mb-4">Useful Links</h2>
-          <div className="grid grid-cols-2 md:grid-cols-4 gap-4">
-            <a
-              href="https://polygonscan.com/address/[YOUR_NEW_CONTRACT_ADDRESS]"
-              target="_blank"
-              rel="noopener noreferrer"
-              className="px-4 py-2 bg-purple-600 hover:bg-purple-700 rounded text-center text-sm"
-            >
-              PolygonScan
-            </a>
-            <a
-              href="https://dexscreener.com/polygon/[YOUR_POOL_ADDRESS]"
-              target="_blank"
-              rel="noopener noreferrer"
-              className="px-4 py-2 bg-green-600 hover:bg-green-700 rounded text-center text-sm"
-            >
-              DexScreener
-            </a>
-            <a
-              href="https://app.uniswap.org/#/pools"
-              target="_blank"
-              rel="noopener noreferrer"
-              className="px-4 py-2 bg-pink-600 hover:bg-pink-700 rounded text-center text-sm"
-            >
-              Liquidity Pools
-            </a>
-            <a
-              href="https://bridge.polygon.technology/"
-              target="_blank"
-              rel="noopener noreferrer"
-              className="px-4 py-2 bg-blue-600 hover:bg-blue-700 rounded text-center text-sm"
-            >
-              Polygon Bridge
-            </a>
-=======
+          {/* RESOLVED: Kept the more advanced 'remote' branch version which includes correct contract and liquidity warnings */}
           <h2 className="text-2xl font-semibold mb-4">Token Information</h2>
           <div className="bg-gray-800 p-4 rounded-lg mb-4">
             <div className="grid grid-cols-1 md:grid-cols-2 gap-4">
@@ -353,7 +158,7 @@
                   <strong>Contract Address:</strong>
                 </p>
                 <div className="flex items-center gap-2">
-                  <code className="text-cyan-400 text-sm bg-gray-900 p-2 rounded flex-1">
+                  <code className="text-cyan-400 text-sm bg-gray-900 p-2 rounded flex-1 break-all">
                     0x5209500eed0c66762158770f0d719EE7745954E0
                   </code>
                   <button 
@@ -384,7 +189,7 @@
           </div>
         </section>
 
-        {/* Trading Information */}
+        {/* Trading Information (Unconflicted) */}
         <section className="mb-8">
           <h2 className="text-2xl font-semibold mb-4">Where to Trade (High Risk)</h2>
           
@@ -435,11 +240,10 @@
               <li>4. <strong>Start with micro amounts</strong> ($1-5 maximum for testing)</li>
               <li>5. <strong>Expect volatility</strong> - prices change rapidly</li>
             </ol>
->>>>>>> ded29266
-          </div>
-        </section>
-
-        {/* Community Section */}
+          </div>
+        </section>
+
+        {/* Community Section (Unconflicted) */}
         <section className="mb-8">
           <h2 className="text-2xl font-semibold mb-4">Community & Future Plans</h2>
           <div className="bg-gray-800 p-4 rounded-lg">
@@ -453,19 +257,19 @@
           </div>
         </section>
 
-        {/* Add to Wallet */}
+        {/* Add to Wallet (Unconflicted) */}
         <section className="mb-8">
           <h2 className="text-2xl font-semibold mb-4">Add to Wallet</h2>
           <button
             onClick={async () => {
-              if (window.ethereum) {
+              if ((window as any).ethereum) {
                 try {
-                  await window.ethereum.request({
+                  await (window as any).ethereum.request({
                     method: 'wallet_switchEthereumChain',
                     params: [{ chainId: '0x89' }], // Polygon
                   });
                   
-                  await window.ethereum.request({
+                  await (window as any).ethereum.request({
                     method: 'wallet_watchAsset',
                     params: {
                       type: 'ERC20',
@@ -489,7 +293,7 @@
           </button>
         </section>
 
-        {/* Comprehensive Disclaimer */}
+        {/* Comprehensive Disclaimer (Unconflicted) */}
         <section className="text-sm text-gray-400 border-t border-gray-700 pt-6">
           <h3 className="text-lg font-semibold mb-4 text-red-400">COMPREHENSIVE DISCLAIMERS & RISKS</h3>
           
